--- conflicted
+++ resolved
@@ -3,173 +3,6 @@
 const path = require('path');
 const program = require('commander');
 const { Source, buildSchema } = require('graphql');
-<<<<<<< HEAD
-const del = require('del');
-
-program
-  .option('--schemaFilePath [value]', 'path of your graphql schema file')
-  .option('--destDirPath [value]', 'dir you want to store the generated queries')
-  .option('--isAdmin [value]', 'give "true" if you want to build admin resolvers')
-  .option('--isMobile [value]', 'give "true" if you want to build mobile resolvers')
-  .option('--isWebsite [value]', 'give "true" if you want to build website resolvers')
-  .option('--isShared [value]', 'give "true" if you want to build shared types')
-  .option('--customisedQueryPath [value]', 'path of your customised queries')
-  .option('--depthLimit [value]', 'query depth you want to limit(The default is 100)')
-  .option('--ext [value]', 'extension file to use', 'gql')
-  .option('-C, --includeDeprecatedFields [value]', 'Flag to include deprecated fields (The default is to exclude)')
-  .parse(process.argv);
-
-const {
-  schemaFilePath,
-  destDirPath,
-  depthLimit = 100,
-  isAdmin = '',
-  isMobile = '',
-  isWebsite = '',
-  isShared = '',
-  customisedQueryPath = '',
-  includeDeprecatedFields = false,
-  ext: fileExtension,
-} = program;
-
-const customisedQueries = [];
-if (customisedQueryPath) {
-  try {
-    const customisedQueryFileNames = fs.readdirSync(customisedQueryPath);
-    customisedQueryFileNames.forEach((x) => {
-      const queries = fs
-        .readFileSync(`${customisedQueryPath}/${x}`, { encoding: 'utf-8' })
-        .split('\n')
-        .filter((x) => x.trim().startsWith('mutation ') || x.trim().startsWith('query '))
-        .map((x) => {
-          return x.split('(')[0];
-        })
-        .map((x) => {
-          return x.split(' ')[1];
-        });
-      customisedQueries.push(...queries);
-    });
-  } catch (e) {
-    if (e.code !== 'ENOENT') {
-      throw e;
-    }
-  }
-}
-
-const typeDef = fs.readFileSync(schemaFilePath, 'utf-8');
-const source = new Source(typeDef);
-const gqlSchema = buildSchema(source);
-
-del.sync(destDirPath);
-path
-  .resolve(destDirPath)
-  .split(path.sep)
-  .reduce((before, cur) => {
-    const pathTmp = path.join(before, cur + path.sep);
-    if (!fs.existsSync(pathTmp)) {
-      fs.mkdirSync(pathTmp);
-    }
-    return path.join(before, cur + path.sep);
-  }, '');
-
-/**
- * Compile arguments dictionary for a field
- * @param field current field object
- * @param duplicateArgCounts map for deduping argument name collisions
- * @param allArgsDict dictionary of all arguments
- */
-const getFieldArgsDict = (field, duplicateArgCounts, allArgsDict = {}) =>
-  field.args.reduce((o, arg) => {
-    if (arg.name in duplicateArgCounts) {
-      const index = duplicateArgCounts[arg.name] + 1;
-      duplicateArgCounts[arg.name] = index;
-      o[`${arg.name}${index}`] = arg;
-    } else if (allArgsDict[arg.name]) {
-      duplicateArgCounts[arg.name] = 1;
-      o[`${arg.name}1`] = arg;
-    } else {
-      o[arg.name] = arg;
-    }
-    return o;
-  }, {});
-
-/**
- * Generate variables string
- * @param dict dictionary of arguments
- */
-const getArgsToVarsStr = (dict) =>
-  Object.entries(dict)
-    .map(([varName, arg]) => `${arg.name}: $${varName}`)
-    .join(', ');
-
-/**
- * Generate types string
- * @param dict dictionary of arguments
- */
-const getVarsToTypesStr = (dict) =>
-  Object.entries(dict)
-    .map(([varName, arg]) => `$${varName}: ${arg.type}`)
-    .join(', ');
-
-/**
- * Generate the query for the specified field
- * @param curName name of the current field
- * @param curParentType parent type of the current field
- * @param curParentName parent name of the current field
- * @param argumentsDict dictionary of arguments from all fields
- * @param duplicateArgCounts map for deduping argument name collisions
- * @param crossReferenceKeyList list of the cross reference
- * @param curDepth current depth of field
- * @param fromUnion adds additional depth for unions to avoid empty child
- */
-const generateQuery = (
-  curName,
-  curParentType,
-  curParentName,
-  argumentsDict = {},
-  duplicateArgCounts = {},
-  crossReferenceKeyList = [], // [`${curParentName}To${curName}Key`]
-  curDepth = 1,
-  fromUnion = false
-) => {
-  const field = gqlSchema.getType(curParentType).getFields()[curName];
-  const curTypeName = field.type.inspect().replace(/[[\]!]/g, '');
-  const curType = gqlSchema.getType(curTypeName);
-  let queryStr = '';
-  let childQuery = '';
-
-  if (curType.getFields) {
-    const crossReferenceKey = `${curParentName}To${curName}Key`;
-    if (crossReferenceKeyList.indexOf(crossReferenceKey) !== -1 || (fromUnion ? curDepth - 2 : curDepth) > depthLimit) {
-      return '';
-    }
-    if (!fromUnion) {
-      crossReferenceKeyList.push(crossReferenceKey);
-    }
-    const childKeys = Object.keys(curType.getFields());
-    childQuery = childKeys
-      .filter((fieldName) => {
-        /* Exclude deprecated fields */
-        const fieldSchema = gqlSchema.getType(curType).getFields()[fieldName];
-        return includeDeprecatedFields || !fieldSchema.isDeprecated;
-      })
-      .map(
-        (cur) =>
-          generateQuery(
-            cur,
-            curType,
-            curName,
-            argumentsDict,
-            duplicateArgCounts,
-            [...crossReferenceKeyList],
-            curDepth + 1,
-            fromUnion
-          ).queryStr
-      )
-      .filter((cur) => Boolean(cur))
-      .join('\n');
-  }
-=======
 const { rimrafSync } = require('rimraf');
 
 function main({
@@ -191,13 +24,16 @@
   const gqlSchema = buildSchema(source, { assumeValidSDL: assume });
 
   rimrafSync(destDirPath);
-  path.resolve(destDirPath).split(path.sep).reduce((before, cur) => {
-    const pathTmp = path.join(before, cur + path.sep);
-    if (!fs.existsSync(pathTmp)) {
-      fs.mkdirSync(pathTmp);
-    }
-    return path.join(before, cur + path.sep);
-  }, '');
+  path
+    .resolve(destDirPath)
+    .split(path.sep)
+    .reduce((before, cur) => {
+      const pathTmp = path.join(before, cur + path.sep);
+      if (!fs.existsSync(pathTmp)) {
+        fs.mkdirSync(pathTmp);
+      }
+      return path.join(before, cur + path.sep);
+    }, '');
   let indexJsExportAll = '';
 
   /**
@@ -206,40 +42,38 @@
    * @param duplicateArgCounts map for deduping argument name collisions
    * @param allArgsDict dictionary of all arguments
    */
-  const getFieldArgsDict = (
-    field,
-    duplicateArgCounts,
-    allArgsDict = {},
-  ) => field.args.reduce((o, arg) => {
-    if (arg.name in duplicateArgCounts) {
-      const index = duplicateArgCounts[arg.name] + 1;
-      duplicateArgCounts[arg.name] = index;
-      o[`${arg.name}${index}`] = arg;
-    } else if (allArgsDict[arg.name]) {
-      duplicateArgCounts[arg.name] = 1;
-      o[`${arg.name}1`] = arg;
-    } else {
-      o[arg.name] = arg;
-    }
-    return o;
-  }, {});
->>>>>>> 997fcd8c
+  const getFieldArgsDict = (field, duplicateArgCounts, allArgsDict = {}) =>
+    field.args.reduce((o, arg) => {
+      if (arg.name in duplicateArgCounts) {
+        const index = duplicateArgCounts[arg.name] + 1;
+        duplicateArgCounts[arg.name] = index;
+        o[`${arg.name}${index}`] = arg;
+      } else if (allArgsDict[arg.name]) {
+        duplicateArgCounts[arg.name] = 1;
+        o[`${arg.name}1`] = arg;
+      } else {
+        o[arg.name] = arg;
+      }
+      return o;
+    }, {});
 
   /**
    * Generate variables string
    * @param dict dictionary of arguments
    */
-  const getArgsToVarsStr = (dict) => Object.entries(dict)
-    .map(([varName, arg]) => `${arg.name}: $${varName}`)
-    .join(', ');
+  const getArgsToVarsStr = (dict) =>
+    Object.entries(dict)
+      .map(([varName, arg]) => `${arg.name}: $${varName}`)
+      .join(', ');
 
   /**
    * Generate types string
    * @param dict dictionary of arguments
    */
-  const getVarsToTypesStr = (dict) => Object.entries(dict)
-    .map(([varName, arg]) => `$${varName}: ${arg.type}`)
-    .join(', ');
+  const getVarsToTypesStr = (dict) =>
+    Object.entries(dict)
+      .map(([varName, arg]) => `$${varName}: ${arg.type}`)
+      .join(', ');
 
   /**
    * Generate the query for the specified field
@@ -260,7 +94,7 @@
     duplicateArgCounts = {},
     crossReferenceKeyList = [], // [`${curParentName}To${curName}Key`]
     curDepth = 1,
-    fromUnion = false,
+    fromUnion = false
   ) => {
     const field = gqlSchema.getType(curParentType).getFields()[curName];
     const curTypeName = field.type.toJSON().replace(/[[\]!]/g, '');
@@ -271,8 +105,8 @@
     if (curType.getFields) {
       const crossReferenceKey = `${curParentName}To${curName}Key`;
       if (
-        (!includeCrossReferences && crossReferenceKeyList.indexOf(crossReferenceKey) !== -1)
-        || (fromUnion ? curDepth - 2 : curDepth) > depthLimit
+        (!includeCrossReferences && crossReferenceKeyList.indexOf(crossReferenceKey) !== -1) ||
+        (fromUnion ? curDepth - 2 : curDepth) > depthLimit
       ) {
         return '';
       }
@@ -284,16 +118,19 @@
           const fieldSchema = gqlSchema.getType(curType).getFields()[fieldName];
           return includeDeprecatedFields || !fieldSchema.deprecationReason;
         })
-        .map((cur) => generateQuery(
-          cur,
-          curType,
-          curName,
-          argumentsDict,
-          duplicateArgCounts,
-          crossReferenceKeyList,
-          curDepth + 1,
-          fromUnion,
-        ).queryStr)
+        .map(
+          (cur) =>
+            generateQuery(
+              cur,
+              curType,
+              curName,
+              argumentsDict,
+              duplicateArgCounts,
+              crossReferenceKeyList,
+              curDepth + 1,
+              fromUnion
+            ).queryStr
+        )
         .filter((cur) => Boolean(cur))
         .join('\n');
     }
@@ -310,39 +147,6 @@
       }
     }
 
-<<<<<<< HEAD
-  /* Union types */
-  if (curType.astNode && curType.astNode.kind === 'UnionTypeDefinition') {
-    const types = curType.getTypes();
-    if (types && types.length) {
-      const indent = `${'    '.repeat(curDepth)}`;
-      const fragIndent = `${'    '.repeat(curDepth + 1)}`;
-      queryStr += '{\n';
-
-      for (let i = 0, len = types.length; i < len; i++) {
-        const valueTypeName = types[i];
-        const valueType = gqlSchema.getType(valueTypeName);
-        const unionChildQuery = Object.keys(valueType.getFields())
-          .map(
-            (cur) =>
-              generateQuery(
-                cur,
-                valueType,
-                curName,
-                argumentsDict,
-                duplicateArgCounts,
-                crossReferenceKeyList,
-                curDepth + 2,
-                true
-              ).queryStr
-          )
-          .filter((cur) => Boolean(cur))
-          .join('\n');
-
-        /* Exclude empty unions */
-        if (unionChildQuery) {
-          queryStr += `${fragIndent}... on ${valueTypeName} {\n${unionChildQuery}\n${fragIndent}}\n`;
-=======
     /* Union types */
     if (curType.astNode && curType.astNode.kind === 'UnionTypeDefinition') {
       const types = curType.getTypes();
@@ -356,16 +160,19 @@
           const valueTypeName = types[i];
           const valueType = gqlSchema.getType(valueTypeName);
           const unionChildQuery = Object.keys(valueType.getFields())
-            .map((cur) => generateQuery(
-              cur,
-              valueType,
-              curName,
-              argumentsDict,
-              duplicateArgCounts,
-              crossReferenceKeyList,
-              curDepth + 2,
-              true,
-            ).queryStr)
+            .map(
+              (cur) =>
+                generateQuery(
+                  cur,
+                  valueType,
+                  curName,
+                  argumentsDict,
+                  duplicateArgCounts,
+                  crossReferenceKeyList,
+                  curDepth + 2,
+                  true
+                ).queryStr
+            )
             .filter((cur) => Boolean(cur))
             .join('\n');
 
@@ -373,7 +180,6 @@
           if (unionChildQuery) {
             queryStr += `${fragIndent}... on ${valueTypeName} {\n${unionChildQuery}\n${fragIndent}}\n`;
           }
->>>>>>> 997fcd8c
         }
         queryStr += `${indent}}`;
       }
@@ -387,7 +193,7 @@
    * @param description description of the current object
    */
   const generateFile = (obj, description) => {
-    let indexJs = 'const fs = require(\'fs\');\nconst path = require(\'path\');\n\n';
+    let indexJs = "const fs = require('fs');\nconst path = require('path');\n\n";
     let outputFolderName;
     switch (true) {
       case /Mutation.*$/.test(description):
@@ -435,7 +241,9 @@
           default:
             break;
         }
-        query = `${queryName || description.toLowerCase()} ${type}${varsToTypesStr ? `(${varsToTypesStr})` : ''}{\n${query}\n}`;
+        query = `${queryName || description.toLowerCase()} ${type}${
+          varsToTypesStr ? `(${varsToTypesStr})` : ''
+        }{\n${query}\n}`;
         fs.writeFileSync(path.join(writeFolder, `./${type}.${fileExtension}`), query);
         indexJs += `module.exports.${type} = fs.readFileSync(path.join(__dirname, '${type}.${fileExtension}'), 'utf8');\n`;
       }
@@ -449,36 +257,11 @@
   } else {
     console.log('[gqlg warning]:', 'No mutation type found in your schema');
   }
-<<<<<<< HEAD
-  return { queryStr, argumentsDict };
-};
-
-/**
- * Generate the query for the specified field
- * @param obj one of the root objects(Query, Mutation, Subscription)
- * @param description description of the current object
- */
-const generateFile = (obj, description) => {
-  let outputFolderName;
-  switch (description) {
-    case 'Mutation':
-      outputFolderName = 'mutations';
-      break;
-    case 'Query':
-      outputFolderName = 'queries';
-      break;
-    case 'Subscription':
-      outputFolderName = 'subscriptions';
-      break;
-    default:
-      console.log('[gqlg warning]:', 'description is required');
-=======
 
   if (gqlSchema.getQueryType()) {
     generateFile(gqlSchema.getQueryType().getFields(), gqlSchema.getQueryType().name);
   } else {
     console.log('[gqlg warning]:', 'No query type found in your schema');
->>>>>>> 997fcd8c
   }
 
   if (gqlSchema.getSubscriptionType()) {
@@ -486,52 +269,6 @@
   } else {
     console.log('[gqlg warning]:', 'No subscription type found in your schema');
   }
-<<<<<<< HEAD
-  Object.keys(obj).forEach((type) => {
-    const field = gqlSchema.getType(description).getFields()[type];
-    if (
-      (isAdmin === 'true' && field.description !== 'admin') ||
-      (isAdmin !== 'true' && field.description === 'admin')
-    ) {
-      return;
-    }
-    if (
-      (isWebsite === 'true' && field.description !== 'website') ||
-      (isWebsite !== 'true' && field.description === 'website')
-    ) {
-      return;
-    }
-    if (isMobile === 'true' && !(field.description && field.description.includes('mobile'))) {
-      return;
-    }
-    if (isShared === 'true') {
-      return;
-    }
-    if (customisedQueries.includes(type)) {
-      return;
-    }
-    /* Only process non-deprecated queries/mutations: */
-    if (includeDeprecatedFields || !field.isDeprecated) {
-      const queryResult = generateQuery(type, description);
-      const varsToTypesStr = getVarsToTypesStr(queryResult.argumentsDict);
-      let query = queryResult.queryStr;
-      query = `${description.toLowerCase()} ${type}${varsToTypesStr ? `(${varsToTypesStr})` : ''}{\n${query}\n}`;
-      fs.writeFileSync(path.join(writeFolder, `./${type}.${fileExtension}`), query);
-    }
-  });
-};
-
-if (gqlSchema.getMutationType()) {
-  generateFile(gqlSchema.getMutationType().getFields(), 'Mutation');
-}
-
-if (gqlSchema.getQueryType()) {
-  generateFile(gqlSchema.getQueryType().getFields(), 'Query');
-}
-
-if (gqlSchema.getSubscriptionType()) {
-  generateFile(gqlSchema.getSubscriptionType().getFields(), 'Subscription');
-=======
 
   fs.writeFileSync(path.join(destDirPath, 'index.js'), indexJsExportAll);
 }
@@ -547,12 +284,14 @@
     .option('--assumeValid [value]', 'assume the SDL is valid (The default is false)')
     .option('--ext [value]', 'extension file to use', 'gql')
     .option('-C, --includeDeprecatedFields [value]', 'Flag to include deprecated fields (The default is to exclude)')
-    .option('-R, --includeCrossReferences', 'Flag to include fields that have been added to parent queries already (The default is to exclude)')
+    .option(
+      '-R, --includeCrossReferences',
+      'Flag to include fields that have been added to parent queries already (The default is to exclude)'
+    )
     .showHelpAfterError()
     .parse(process.argv);
 
   const { ext, ...opts } = program.opts();
 
   main({ ...opts, fileExtension: ext });
->>>>>>> 997fcd8c
 }
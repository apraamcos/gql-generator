{
<<<<<<< HEAD
  "name": "@apraamcos/gql-generator",
  "version": "1.0.32",
=======
  "name": "gql-generator",
  "version": "2.0.0",
>>>>>>> 997fcd8c
  "description": "",
  "main": "index.js",
  "bin": "index.js",
  "scripts": {
    "test": "mocha -u qunit",
    "lint": "./node_modules/.bin/eslint ./index.js"
  },
  "repository": {
    "type": "git",
    "url": "https://github.com/apraamcos/gql-generator.git"
  },
  "keywords": [
    "graphql",
    "query",
    "generator"
  ],
  "author": "timqian",
  "license": "MIT",
  "bugs": {
    "url": "https://github.com/apraamcos/gql-generator/issues"
  },
  "homepage": "https://github.com/apraamcos/gql-generator#readme",
  "dependencies": {
    "commander": "^11.1.0",
    "graphql": "^16.8.1",
    "rimraf": "^5.0.5"
  },
  "devDependencies": {
    "eslint": "^8.56.0",
    "eslint-config-airbnb-base": "^15.0.0",
    "eslint-plugin-import": "^2.29.1",
    "mocha": "^10.2.0",
    "should": "^13.2.3"
  },
  "engines": {
    "node": ">=18"
  }
}<|MERGE_RESOLUTION|>--- conflicted
+++ resolved
@@ -1,11 +1,6 @@
 {
-<<<<<<< HEAD
   "name": "@apraamcos/gql-generator",
-  "version": "1.0.32",
-=======
-  "name": "gql-generator",
   "version": "2.0.0",
->>>>>>> 997fcd8c
   "description": "",
   "main": "index.js",
   "bin": "index.js",
